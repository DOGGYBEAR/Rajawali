--- conflicted
+++ resolved
@@ -195,10 +195,13 @@
 	}
 	
 	public void calculateModelMatrix(final Matrix4 parentMatrix) {
-<<<<<<< HEAD
+//<<<<<<< HEAD
 		mMMatrix.identity().translate(mPosition).scale(mScale).rotate(mOrientation);
-		if (parentMatrix != null) mMMatrix.leftMultiply(mParentMatrix);
-=======
+		if (parentMatrix != null) {
+			mParentMatrix = parentMatrix;
+			mMMatrix.leftMultiply(mParentMatrix);
+		}
+/*=======
 		mParentMatrix = parentMatrix;
 		setOrientation();
 		if (mLookAt == null) {
@@ -208,7 +211,7 @@
 		}
 		mMMatrix.identity().translate(mPosition).scale(mScale).multiply(mRotationMatrix);
 		if (parentMatrix != null) mMMatrix.leftMultiply(parentMatrix);
->>>>>>> cca49d13
+//>>>>>>> master*/
 	}
 
 	/**
